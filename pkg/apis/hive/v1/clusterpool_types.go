package v1

import (
	corev1 "k8s.io/api/core/v1"
	metav1 "k8s.io/apimachinery/pkg/apis/meta/v1"
)

// ClusterPoolSpec defines the desired state of the ClusterPool.
type ClusterPoolSpec struct {

	// Platform encompasses the desired platform for the cluster.
	// +required
	Platform Platform `json:"platform"`

	// PullSecretRef is the reference to the secret to use when pulling images.
	// +optional
	PullSecretRef *corev1.LocalObjectReference `json:"pullSecretRef,omitempty"`

	// Size is the default number of clusters that we should keep provisioned and waiting for use.
	// +kubebuilder:validation:Minimum=0
	// +required
	Size int32 `json:"size"`

	// MaxSize is the maximum number of clusters that will be provisioned including clusters that have been claimed
	// and ones waiting to be used.
	// By default there is no limit.
	// +optional
	MaxSize *int32 `json:"maxSize,omitempty"`

	// MaxConcurrent is the maximum number of clusters that will be provisioned or deprovisioned at an time.
	// By default there is no limit.
	// +optional
	MaxConcurrent *int32 `json:"maxConcurrent,omitempty"`

	// BaseDomain is the base domain to use for all clusters created in this pool.
	// +required
	BaseDomain string `json:"baseDomain"`

	// ImageSetRef is a reference to a ClusterImageSet. The release image specified in the ClusterImageSet will be used
	// by clusters created for this cluster pool.
	ImageSetRef ClusterImageSetReference `json:"imageSetRef"`

	// Labels to be applied to new ClusterDeployments created for the pool. ClusterDeployments that have already been
	// claimed will not be affected when this value is modified.
	// +optional
	Labels map[string]string `json:"labels,omitempty"`

<<<<<<< HEAD
	// InstallConfigSecretTemplateRef is a secret with the key install-config.yaml consisting of the content of the install-config.yaml
	// to be used as a template for all clusters in this pool.
	// Cluster specific settings (name, basedomain) will be injected dynamically when the ClusterDeployment install-config Secret is generated.
	// +optional
	InstallConfigSecretTemplateRef *corev1.LocalObjectReference `json:"installConfigSecretTemplateRef"`
=======
	// HibernateAfter will be applied to new ClusterDeployments created for the pool. HibernateAfter will transition
	// clusters in the clusterpool to hibernating power state after it has been running for the given duration. The time
	// that a cluster has been running is the time since the cluster was installed or the time since the cluster last came
	// out of hibernation.
	// +optional
	HibernateAfter *metav1.Duration `json:"hibernateAfter,omitempty"`
>>>>>>> 2be22733
}

// ClusterPoolStatus defines the observed state of ClusterPool
type ClusterPoolStatus struct {
	// Size is the number of unclaimed clusters that have been created for the pool.
	Size int32 `json:"size"`

	// Ready is the number of unclaimed clusters that have been installed and are ready to be claimed.
	Ready int32 `json:"ready"`

	// Conditions includes more detailed status for the cluster pool
	// +optional
	Conditions []ClusterPoolCondition `json:"conditions,omitempty"`
}

// ClusterPoolCondition contains details for the current condition of a cluster pool
type ClusterPoolCondition struct {
	// Type is the type of the condition.
	Type ClusterPoolConditionType `json:"type"`
	// Status is the status of the condition.
	Status corev1.ConditionStatus `json:"status"`
	// LastProbeTime is the last time we probed the condition.
	// +optional
	LastProbeTime metav1.Time `json:"lastProbeTime,omitempty"`
	// LastTransitionTime is the last time the condition transitioned from one status to another.
	// +optional
	LastTransitionTime metav1.Time `json:"lastTransitionTime,omitempty"`
	// Reason is a unique, one-word, CamelCase reason for the condition's last transition.
	// +optional
	Reason string `json:"reason,omitempty"`
	// Message is a human-readable message indicating details about last transition.
	// +optional
	Message string `json:"message,omitempty"`
}

// ClusterPoolConditionType is a valid value for ClusterPoolCondition.Type
type ClusterPoolConditionType string

const (
	// ClusterPoolMissingDependenciesCondition is set when a cluster pool is missing dependencies required to create a
	// cluster. Dependencies include resources such as the ClusterImageSet and the credentials Secret.
	ClusterPoolMissingDependenciesCondition ClusterPoolConditionType = "MissingDependencies"
	// ClusterPoolCapacityAvailableCondition is set to provide information on whether the cluster pool has capacity
	// available to create more clusters for the pool.
	ClusterPoolCapacityAvailableCondition ClusterPoolConditionType = "CapacityAvailable"
)

// +genclient
// +k8s:deepcopy-gen:interfaces=k8s.io/apimachinery/pkg/runtime.Object

// ClusterPool represents a pool of clusters that should be kept ready to be given out to users. Clusters are removed
// from the pool once claimed and then automatically replaced with a new one.
// +k8s:openapi-gen=true
// +kubebuilder:subresource:status
// +kubebuilder:subresource:scale:specpath=.spec.size,statuspath=.status.size
// +kubebuilder:printcolumn:name="Ready",type="string",JSONPath=".status.ready"
// +kubebuilder:printcolumn:name="Size",type="string",JSONPath=".spec.size"
// +kubebuilder:printcolumn:name="BaseDomain",type="string",JSONPath=".spec.baseDomain"
// +kubebuilder:printcolumn:name="ImageSet",type="string",JSONPath=".spec.imageSetRef.name"
// +kubebuilder:resource:path=clusterpools,shortName=cp
type ClusterPool struct {
	metav1.TypeMeta   `json:",inline"`
	metav1.ObjectMeta `json:"metadata,omitempty"`

	Spec   ClusterPoolSpec   `json:"spec"`
	Status ClusterPoolStatus `json:"status,omitempty"`
}

// +k8s:deepcopy-gen:interfaces=k8s.io/apimachinery/pkg/runtime.Object

// ClusterPoolList contains a list of ClusterPools
type ClusterPoolList struct {
	metav1.TypeMeta `json:",inline"`
	metav1.ListMeta `json:"metadata,omitempty"`
	Items           []ClusterPool `json:"items"`
}

func init() {
	SchemeBuilder.Register(&ClusterPool{}, &ClusterPoolList{})
}<|MERGE_RESOLUTION|>--- conflicted
+++ resolved
@@ -45,20 +45,19 @@
 	// +optional
 	Labels map[string]string `json:"labels,omitempty"`
 
-<<<<<<< HEAD
 	// InstallConfigSecretTemplateRef is a secret with the key install-config.yaml consisting of the content of the install-config.yaml
 	// to be used as a template for all clusters in this pool.
 	// Cluster specific settings (name, basedomain) will be injected dynamically when the ClusterDeployment install-config Secret is generated.
 	// +optional
 	InstallConfigSecretTemplateRef *corev1.LocalObjectReference `json:"installConfigSecretTemplateRef"`
-=======
+
 	// HibernateAfter will be applied to new ClusterDeployments created for the pool. HibernateAfter will transition
 	// clusters in the clusterpool to hibernating power state after it has been running for the given duration. The time
 	// that a cluster has been running is the time since the cluster was installed or the time since the cluster last came
 	// out of hibernation.
 	// +optional
 	HibernateAfter *metav1.Duration `json:"hibernateAfter,omitempty"`
->>>>>>> 2be22733
+
 }
 
 // ClusterPoolStatus defines the observed state of ClusterPool
